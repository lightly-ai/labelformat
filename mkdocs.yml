site_name: Labelformat Docs
theme:
  name: material
  features:
    - navigation.instant
    - navigation.expand
    - search.highlight
    - navigation.top
    - navigation.tabs
    - navigation.tabs.sticky
    - navigation.indexes
    - content.tabs.link
  palette:
    scheme: slate
    primary: grey
    accent: blue

site_url: https://labelformat.com
repo_url: https://github.com/lightly-ai/labelformat
repo_name: Labelformat
docs_dir: docs

nav:
  - Home:
      - index.md
      - Features: features.md
      - Installation: installation.md
      - Quick Start: quick-start.md
      - Usage: usage.md
      - Supported Formats:
          - Object Detection:
              - formats/object-detection/index.md
              - COCO Format: formats/object-detection/coco.md
              - KITTI Format: formats/object-detection/kitti.md
              - Labelbox Format: formats/object-detection/labelbox.md
              - Lightly Format: formats/object-detection/lightly.md
              - PascalVOC Format: formats/object-detection/pascalvoc.md
              - YOLOv5 Format: formats/object-detection/yolov5.md
              - YOLOv6 Format: formats/object-detection/yolov6.md
              - YOLOv7 Format: formats/object-detection/yolov7.md
              - YOLOv8 Format: formats/object-detection/yolov8.md
              - YOLOv9 Format: formats/object-detection/yolov9.md
              - YOLOv10 Format: formats/object-detection/yolov10.md
              - YOLOv11 Format: formats/object-detection/yolov11.md
<<<<<<< HEAD
              - YOLOv12 Format: formats/object-detection/yolov12.md
=======
              - YOLOv26 Format: formats/object-detection/yolov26.md
>>>>>>> 42fb6c3d
      - Tutorials:
          - Converting COCO to YOLOv8: tutorials/converting-coco-to-yolov8.md
  - About Us: about-us.md

plugins:
  - search
  - blog
  - git-revision-date-localized:
      type: date

extra:
  analytics:
    provider: google
    property: G-K4PH64C9BM
  consent:
    title: Cookie consent
    description: >-
      We use cookies to recognize your repeated visits and preferences, as well
      as to measure the effectiveness of our documentation and whether users
      find what they're searching for. With your consent, you're helping us to
      make our documentation better.

extra_javascript:
  - assets/js/analytics.js

markdown_extensions:
  - admonition
  - codehilite
  - toc:
      permalink: true
  - pymdownx.superfences
  - pymdownx.tabbed:
      alternate_style: true<|MERGE_RESOLUTION|>--- conflicted
+++ resolved
@@ -42,11 +42,8 @@
               - YOLOv9 Format: formats/object-detection/yolov9.md
               - YOLOv10 Format: formats/object-detection/yolov10.md
               - YOLOv11 Format: formats/object-detection/yolov11.md
-<<<<<<< HEAD
               - YOLOv12 Format: formats/object-detection/yolov12.md
-=======
               - YOLOv26 Format: formats/object-detection/yolov26.md
->>>>>>> 42fb6c3d
       - Tutorials:
           - Converting COCO to YOLOv8: tutorials/converting-coco-to-yolov8.md
   - About Us: about-us.md
