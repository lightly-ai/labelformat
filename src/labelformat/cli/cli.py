import logging
from argparse import ArgumentParser, Namespace, RawTextHelpFormatter, _ArgumentGroup
from pathlib import Path
from typing import Optional

from labelformat.cli.registry import _REGISTRY, Task
from labelformat.formats import *

logger = logging.getLogger(__name__)
logger.addHandler(logging.StreamHandler())
logger.setLevel(logging.INFO)


def main() -> None:
    parser = ArgumentParser(
        prog="labelformat",
        formatter_class=RawTextHelpFormatter,
        description="""\
Labelformat is a Python package for converting between different computer vision label formats.
It provides a CLI interface as well as an easy-to-use Python API.
The CLI interface is available as the `labelformat` command.

Supported label formats for object detection:
<<<<<<< HEAD
- YOLOv5, YOLOv6, YOLOv7, YOLOv8, YOLOv9, YOLOv10, YOLOv11, YOLOv12
=======
- YOLOv5, YOLOv6, YOLOv7, YOLOv8, YOLOv9, YOLOv10, YOLOv11, YOLOv26
>>>>>>> 42fb6c3d
- COCO
- VOC
- Labelbox
- and many more

Supported label formats for instance segmentation:
- COCO
- YOLOv8

Run `labelformat convert --help` for more information about how to convert between label formats.
""",
    )
    subparsers = parser.add_subparsers(dest="command")
    convert_parser = subparsers.add_parser(
        name="convert",
        description="Convert labels from one format to another.",
        add_help=False,
    )
    convert_parser.add_argument("-h", "--help", action="store_true")
    # Parse already to check if --help flag is set. We have to do this now because
    # the convert --input-format and --output-format arguments are required and
    # raise an error otherwise.
    args, remaining_args = parser.parse_known_args()

    if args.command == "convert":
        convert_parser.add_argument(
            "--task",
            choices=sorted({task.value for task in Task}),
            type=str,
            required=True,
        )

        # Parse the task argument. We modify the input/output format choices
        # based on it. We print the help message first if the task argument is missing.
        if args.help and "--task" not in remaining_args:
            convert_parser.print_help()
            return
        args, _ = parser.parse_known_args()
        task = Task(args.task)

        # Add input/output format arguments.
        convert_parser.add_argument(
            "--input-format",
            choices=sorted(_REGISTRY.input[task].keys()),
            help="Input format",
            required=True,
        )
        convert_parser.add_argument(
            "--output-format",
            choices=sorted(_REGISTRY.output[task].keys()),
            type=str,
            help="Output format",
            required=True,
        )

        # Print help message if input/output format arguments are missing. If both
        # arguments are set, then we want to wait with printing the help message
        # until the input/output format specific arguments are added to the parser.
        if args.help and (
            "--input-format" not in remaining_args
            or "--output-format" not in remaining_args
        ):
            convert_parser.print_help()
            return

        # Parse again to verify that all arguments are set.
        # This raises an error if --input-format or --output-format is missing.
        args, _ = parser.parse_known_args()

        # Make groups for input and output arguments. This groups input/output arguments
        # in the help message.
        input_group = convert_parser.add_argument_group(
            f"'{args.input_format}' input arguments"
        )
        output_group = convert_parser.add_argument_group(
            f"'{args.output_format}' output arguments"
        )

        # Add arguments depending on input/output format. We use a new parser here
        # to make typing for users easier when defining the add_parser_arguments in
        # the input/output format classes. This allows users to import
        # 'argparse.ArgumentParser' instead of 'argparse._ArgumentGroup'.
        input_parser = ArgumentParser(add_help=False)
        output_parser = ArgumentParser(add_help=False)
        task = Task(args.task)
        input_cls = _REGISTRY.input[task][args.input_format]
        output_cls = _REGISTRY.output[task][args.output_format]
        input_cls.add_cli_arguments(parser=input_parser)
        output_cls.add_cli_arguments(parser=output_parser)

        # Copy added arguments to the input/output group.
        for action in input_parser._actions:
            input_group._add_action(action)
        for action in output_parser._actions:
            output_group._add_action(action)

        # Dispaly help message if requested. This help message will now also contain
        # the input/output format specific arguments.
        if args.help:
            convert_parser.print_help()
            return

        # Parse and get group specific arguments.
        args = parser.parse_args()
        input_args = _get_group_args(args, input_group)
        output_args = _get_group_args(args, output_group)

        # Create input and output instances and convert.
        logger.info("Loading labels...")
        label_input = input_cls(**vars(input_args))
        label_output = output_cls(**vars(output_args))

        logger.info("Converting labels...")
        label_output.save(label_input=label_input)

        logger.info("Done!")
    else:
        # Print a help message if no command is given.
        # Because only convert command is currently available we print its help message.
        convert_parser.print_help()
        return


def _get_group_args(args: Namespace, group: _ArgumentGroup) -> Namespace:
    return Namespace(
        **{
            action.dest: getattr(args, action.dest, None)
            for action in group._group_actions
        }
    )<|MERGE_RESOLUTION|>--- conflicted
+++ resolved
@@ -21,11 +21,7 @@
 The CLI interface is available as the `labelformat` command.
 
 Supported label formats for object detection:
-<<<<<<< HEAD
-- YOLOv5, YOLOv6, YOLOv7, YOLOv8, YOLOv9, YOLOv10, YOLOv11, YOLOv12
-=======
-- YOLOv5, YOLOv6, YOLOv7, YOLOv8, YOLOv9, YOLOv10, YOLOv11, YOLOv26
->>>>>>> 42fb6c3d
+- YOLOv5, YOLOv6, YOLOv7, YOLOv8, YOLOv9, YOLOv10, YOLOv11, YOLOv12, YOLOv26
 - COCO
 - VOC
 - Labelbox
