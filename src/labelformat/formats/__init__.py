from labelformat.formats.coco import (
    COCOInstanceSegmentationInput,
    COCOInstanceSegmentationOutput,
    COCOObjectDetectionInput,
    COCOObjectDetectionOutput,
)
from labelformat.formats.cvat import CVATObjectDetectionInput, CVATObjectDetectionOutput
from labelformat.formats.kitti import (
    KittiObjectDetectionInput,
    KittiObjectDetectionOutput,
)
from labelformat.formats.labelbox import LabelboxObjectDetectionInput
from labelformat.formats.lightly import (
    LightlyObjectDetectionInput,
    LightlyObjectDetectionOutput,
)
from labelformat.formats.maskpair import MaskPairInstanceSegmentationInput
from labelformat.formats.pascalvoc import (
    PascalVOCObjectDetectionInput,
    PascalVOCObjectDetectionOutput,
)
from labelformat.formats.yolov5 import (
    YOLOv5ObjectDetectionInput,
    YOLOv5ObjectDetectionOutput,
)
from labelformat.formats.yolov6 import (
    YOLOv6ObjectDetectionInput,
    YOLOv6ObjectDetectionOutput,
)
from labelformat.formats.yolov7 import (
    YOLOv7ObjectDetectionInput,
    YOLOv7ObjectDetectionOutput,
)
from labelformat.formats.yolov8 import (
    YOLOv8InstanceSegmentationInput,
    YOLOv8InstanceSegmentationOutput,
    YOLOv8ObjectDetectionInput,
    YOLOv8ObjectDetectionOutput,
)
from labelformat.formats.yolov9 import (
    YOLOv9ObjectDetectionInput,
    YOLOv9ObjectDetectionOutput,
)
from labelformat.formats.yolov10 import (
    YOLOv10ObjectDetectionInput,
    YOLOv10ObjectDetectionOutput,
)
from labelformat.formats.yolov11 import (
    YOLOv11ObjectDetectionInput,
    YOLOv11ObjectDetectionOutput,
)
<<<<<<< HEAD
from labelformat.formats.yolov12 import (
    YOLOv12ObjectDetectionInput,
    YOLOv12ObjectDetectionOutput,
=======
from labelformat.formats.yolov26 import (
    YOLOv26ObjectDetectionInput,
    YOLOv26ObjectDetectionOutput,
>>>>>>> 42fb6c3d
)

__all__ = [
    "COCOInstanceSegmentationInput",
    "COCOInstanceSegmentationOutput",
    "COCOObjectDetectionInput",
    "COCOObjectDetectionOutput",
    "CVATObjectDetectionInput",
    "CVATObjectDetectionOutput",
    "KittiObjectDetectionInput",
    "KittiObjectDetectionOutput",
    "LabelboxObjectDetectionInput",
    "LightlyObjectDetectionInput",
    "LightlyObjectDetectionOutput",
    "PascalVOCObjectDetectionInput",
    "PascalVOCObjectDetectionOutput",
    "YOLOv5ObjectDetectionInput",
    "YOLOv5ObjectDetectionOutput",
    "YOLOv6ObjectDetectionInput",
    "YOLOv6ObjectDetectionOutput",
    "YOLOv7ObjectDetectionInput",
    "YOLOv7ObjectDetectionOutput",
    "YOLOv8InstanceSegmentationInput",
    "YOLOv8InstanceSegmentationOutput",
    "YOLOv8ObjectDetectionInput",
    "YOLOv8ObjectDetectionOutput",
    "YOLOv9ObjectDetectionInput",
    "YOLOv9ObjectDetectionOutput",
    "YOLOv10ObjectDetectionInput",
    "YOLOv10ObjectDetectionOutput",
    "YOLOv11ObjectDetectionInput",
    "YOLOv11ObjectDetectionOutput",
<<<<<<< HEAD
    "YOLOv12ObjectDetectionInput",
    "YOLOv12ObjectDetectionOutput",
=======
    "YOLOv26ObjectDetectionInput",
    "YOLOv26ObjectDetectionOutput",
>>>>>>> 42fb6c3d
    "MaskPairInstanceSegmentationInput",
]<|MERGE_RESOLUTION|>--- conflicted
+++ resolved
@@ -49,15 +49,13 @@
     YOLOv11ObjectDetectionInput,
     YOLOv11ObjectDetectionOutput,
 )
-<<<<<<< HEAD
 from labelformat.formats.yolov12 import (
     YOLOv12ObjectDetectionInput,
     YOLOv12ObjectDetectionOutput,
-=======
+)
 from labelformat.formats.yolov26 import (
     YOLOv26ObjectDetectionInput,
     YOLOv26ObjectDetectionOutput,
->>>>>>> 42fb6c3d
 )
 
 __all__ = [
@@ -90,12 +88,9 @@
     "YOLOv10ObjectDetectionOutput",
     "YOLOv11ObjectDetectionInput",
     "YOLOv11ObjectDetectionOutput",
-<<<<<<< HEAD
     "YOLOv12ObjectDetectionInput",
     "YOLOv12ObjectDetectionOutput",
-=======
     "YOLOv26ObjectDetectionInput",
     "YOLOv26ObjectDetectionOutput",
->>>>>>> 42fb6c3d
     "MaskPairInstanceSegmentationInput",
 ]